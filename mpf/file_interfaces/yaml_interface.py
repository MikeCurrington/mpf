--- conflicted
+++ resolved
@@ -29,15 +29,11 @@
 
 log = logging.getLogger('YAML Interface')
 
-<<<<<<< HEAD
-
-=======
->>>>>>> 673e3496
+
 class MpfResolver(BaseResolver):
     pass
 
 MpfResolver.add_implicit_resolver(
-<<<<<<< HEAD
     # Process any 3+ digit number with a leading zero as a string
     u'tag:yaml.org,2002:str',
     re.compile(
@@ -46,8 +42,6 @@
     list(u'0'))
 
 MpfResolver.add_implicit_resolver(
-=======
->>>>>>> 673e3496
     u'tag:yaml.org,2002:bool',
     re.compile(
         u'''^(?:true|True|TRUE|false|False|FALSE|yes|Yes|YES|no|No|NO)$''',
@@ -140,10 +134,6 @@
         else:
             return sign*int(value)
 
-<<<<<<< HEAD
-=======
-
->>>>>>> 673e3496
 class MpfConstructor(Constructor):
     def construct_yaml_int(self, node):
         value = to_str(self.construct_scalar(node))
@@ -282,11 +272,7 @@
             with open(filename, 'r') as f:
                 config = Util.keys_to_lower(
                     yaml.load(f, Loader=MpfLoader))
-<<<<<<< HEAD
-        except yaml.YAMLError, exc:
-=======
         except yaml.YAMLError as exc:
->>>>>>> 673e3496
             if hasattr(exc, 'problem_mark'):
                 mark = exc.problem_mark
                 self.log.critical("Error found in config file %s. Line %s, "
