--- conflicted
+++ resolved
@@ -61,6 +61,9 @@
             self.pixel_strip_count
         )
 
+    def send_cmd(self, command, data):
+        self.platform.send_cmd(command, self.board_index, data)
+
 
 class CanPinDriver(DriverPlatformInterface):
 
@@ -89,11 +92,7 @@
 
         if self._recycle_time != recycle_time:
             self._recycle_time = recycle_time
-<<<<<<< HEAD
-            self.io_board.send_cmd(CanPinMessages.CoilSetRecycleTime,
-=======
             self.io_board.send_cmd(CanPinMessages.SetRecycleTime,
->>>>>>> a1852d4d
                                    bytes([int(self.index), recycle_time]))
 
     def configure_max_pulse_ms(self, max_pulse_time):
@@ -104,13 +103,8 @@
             max_pulse_time = 0
         if max_pulse_time != self._max_pulse_time:
             self._max_pulse_time = max_pulse_time
-<<<<<<< HEAD
-            self.io_board.send_cmd(CanPinMessages.CoilSetMaxPulseTime,
-                                   bytes([int(self.index), max_pulse_time]))
-=======
             self.io_board.send_cmd(CanPinMessages.SetMaxPulseTime,
                                     bytes([int(self.index), max_pulse_time]))
->>>>>>> a1852d4d
 
     def pulse(self, pulse_settings: PulseSettings):
         """Pulse driver."""
@@ -183,7 +177,7 @@
                           0,
                           0,
                           ])
-        self.io_board.send_cmd(CanPinRs232Intf.ConfigureHardwareRule, data)
+        self.io_board.send_cmd(CanPinMessages.ConfigureHardwareRule, data)
 
 
 class CanPinSwitch(SwitchPlatformInterface):
@@ -286,11 +280,15 @@
                 io_board = CanPinIoBoard(board_id, board_index, len(board_config['input_pins']), len(board_config['output_pins']), len(board_config['led_pins']), self)
                 self.io_boards_by_id[board_id] = io_board
                 self.io_boards[board_index] = io_board
-                self.configure_io_board(board_id, io_board)
-
-    def configure_io_board(self, board_id, io_board: CanPinIoBoard):
+                self.configure_io_board(io_board)
+
+    def configure_io_board(self, io_board: CanPinIoBoard):
         """Send commands to setup this board"""
         self.canbus_connection.send_board_index(io_board.board_id, io_board.board_index)
+
+    def send_cmd(self, command, target_board_index, data):
+        """Send commands to a given board"""
+        self.canbus_connection.send_cmd(command, target_board_index, data)
 
     def clear_hw_rule(self, switch: SwitchSettings, coil: DriverSettings):
         """Clear hw rule for driver."""
