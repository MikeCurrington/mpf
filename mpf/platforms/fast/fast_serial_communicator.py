"""Fast serial communicator."""
import asyncio
<<<<<<< HEAD
from distutils.version import StrictVersion
=======
from packaging import version
>>>>>>> 8de25593
from mpf.platforms.fast import fast_defines

from mpf.core.utility_functions import Util

from mpf.platforms.base_serial_communicator import BaseSerialCommunicator

# Minimum firmware versions needed for this module
from mpf.platforms.fast.fast_io_board import FastIoBoard

# The following minimum firmware versions are to prevent breaking changes
# in MPF from running on boards that have not been updated.
<<<<<<< HEAD
DMD_MIN_FW = '0.88'         # Minimum FW for a DMD
NET_MIN_FW = '2.0'         # Minimum FW for a V2 controller
NET_LEGACY_MIN_FW = '0.88'  # Minimum FW for a V1 controller
RGB_MIN_FW = '2.0'         # Minimum FW for an RGB LED controller
RGB_LEGACY_MIN_FW = '0.87'
IO_MIN_FW = '1.09'          # Minimum FW for an IO board linked to a V2 controller
IO_LEGACY_MIN_FW = '0.87'   # Minimum FW for an IO board linked to a V1 controller
SEG_MIN_FW = '0.10'         # Minimum FW for a Segment Display
=======
DMD_MIN_FW = version.parse('0.88')         # Minimum FW for a DMD
NET_MIN_FW = version.parse('2.0')          # Minimum FW for a V2 controller
NET_LEGACY_MIN_FW = version.parse('0.88')  # Minimum FW for a V1 controller
RGB_MIN_FW = version.parse('2.0')          # Minimum FW for an RGB LED controller
RGB_LEGACY_MIN_FW = version.parse('0.87')
IO_MIN_FW = version.parse('1.09')          # Minimum FW for an IO board linked to a V2 controller
IO_LEGACY_MIN_FW = version.parse('0.87')   # Minimum FW for an IO board linked to a V1 controller
SEG_MIN_FW = version.parse('0.10')         # Minimum FW for a Segment Display
>>>>>>> 8de25593

LEGACY_ID = 'FP-CPU-0'      # Start of an id for V1 controller
RETRO_ID = 'FP-SBI'         # Start of an id for a Retro controller
V2_FW = '1.80'              # Firmware cutoff from V1 to V2 controllers

# DMD_LATEST_FW = '0.88'
# NET_LATEST_FW = '0.90'
# RGB_LATEST_FW = '0.88'
# IO_LATEST_FW = '0.89'


# pylint: disable-msg=too-many-instance-attributes
class FastSerialCommunicator(BaseSerialCommunicator):

    """Handles the serial communication to the FAST platform."""

    ignored_messages = ['RX:P',  # RGB Pass
                        'SN:P',  # Network Switch pass
                        'SL:P',  # Local Switch pass
                        'LX:P',  # Lamp pass
                        'PX:P',  # Segment pass
                        'DN:P',  # Network driver pass
                        'DL:P',  # Local driver pass
                        'XX:F',  # Unrecognized command?
                        'R1:F',
                        'L1:P',
                        'GI:P',
                        'TL:P',
                        'TN:P',
                        'XO:P',  # Servo/Daughterboard Pass
                        'XX:U',
                        'XX:N'
                        ]

    __slots__ = ["dmd", "remote_processor", "remote_model", "remote_firmware", "max_messages_in_flight",
                 "messages_in_flight", "ignored_messages_in_flight", "send_ready", "write_task", "received_msg",
                 "send_queue", "is_retro", "is_legacy"]

    def __init__(self, platform, port, baud):
        """Initialise communicator.

        Args:
        ----
            platform(mpf.platforms.fast.fast.HardwarePlatform): the fast hardware platform
            port: serial port
            baud: baud rate
        """
        self.dmd = False

        self.remote_processor = None
        self.remote_model = None
        self.remote_firmware = 0.0
        self.is_retro = False
        self.is_legacy = False
        self.max_messages_in_flight = 10
        self.messages_in_flight = 0
        self.ignored_messages_in_flight = {b'-N', b'/N', b'/L', b'-L'}

        self.send_ready = asyncio.Event()
        self.send_ready.set()
        self.write_task = None

        self.received_msg = b''

        self.send_queue = asyncio.Queue()

        super().__init__(platform, port, baud)

    def stop(self):
        """Stop and shut down this serial connection."""
        if self.write_task:
            self.write_task.cancel()
            self.write_task = None
        super().stop()

    async def _read_with_timeout(self, timeout):
        try:
            msg_raw = await asyncio.wait_for(self.readuntil(b'\r'), timeout=timeout)
        except asyncio.TimeoutError:
            return ""
        return msg_raw.decode()

    async def _identify_connection(self):
        """Identify which processor this serial connection is talking to."""
        # keep looping and wait for an ID response

        msg = ''

        # send enough dummy commands to clear out any buffers on the FAST
        # board that might be waiting for more commands
        self.writer.write(((' ' * 256 * 4) + '\r').encode())

        while True:
            self.platform.debug_log("Sending 'ID:' command to port '%s'",
                                    self.port)
            self.writer.write('ID:\r'.encode())
            msg = await self._read_with_timeout(.5)

            # ignore XX replies here.
            while msg.startswith('XX:'):
                msg = await self._read_with_timeout(.5)

            if msg.startswith('ID:'):
                break

            await asyncio.sleep(.5)

        # examples of ID responses
        # ID:DMD FP-CPU-002-1 00.87
        # ID:NET FP-CPU-002-2 00.85
        # ID:RGB FP-CPU-002-2 00.85
        # ID:FP-CPU-2000-2     2.05
        # ID:NET FP-SBI-0095-3 2.01

        try:
            self.remote_processor, self.remote_model, self.remote_firmware = msg[3:].split()
        except ValueError:
            # Some boards (e.g. FP-CPU-2000) do not include a processor type, default to NET
            self.remote_model, self.remote_firmware = msg[3:].split()
            self.remote_processor = 'NET'

        if self.remote_model.startswith(RETRO_ID):
            self.is_retro = True
<<<<<<< HEAD
        elif StrictVersion(self.remote_firmware) < StrictVersion(V2_FW):
=======
        elif self.remote_firmware < V2_FW:
>>>>>>> 8de25593
            self.is_legacy = True

        self.platform.log.info("Connected! Processor: %s, "
                               "Board Type: %s, Firmware: %s",
                               self.remote_processor, self.remote_model,
                               self.remote_firmware)

        self.machine.variables.set_machine_var("fast_{}_firmware".format(self.remote_processor.lower()),
                                               self.remote_firmware)
        '''machine_var: fast_(x)_firmware

        desc: Holds the version number of the firmware for the processor on
        the FAST Pinball controller that's connected. The "x" is replaced with
        either "dmd", "net", or "rgb", one for each processor that's attached.
        '''

        self.machine.variables.set_machine_var("fast_{}_model".format(self.remote_processor.lower()), self.remote_model)

        '''machine_var: fast_(x)_model

        desc: Holds the model number of the board for the processor on
        the FAST Pinball controller that's connected. The "x" is replaced with
        either "dmd", "net", or "rgb", one for each processor that's attached.
        '''

        if self.remote_processor == 'DMD':
            min_version = DMD_MIN_FW
            # latest_version = DMD_LATEST_FW
            self.dmd = True
            self.max_messages_in_flight = self.platform.config['dmd_buffer']
            self.platform.debug_log("Setting DMD buffer size: %s",
                                    self.max_messages_in_flight)
        elif self.remote_processor == 'NET':
            min_version = NET_LEGACY_MIN_FW if self.remote_model.startswith(LEGACY_ID) else NET_MIN_FW
            # latest_version = NET_LATEST_FW
            self.max_messages_in_flight = self.platform.config['net_buffer']
            self.platform.debug_log("Setting NET buffer size: %s",
                                    self.max_messages_in_flight)
        elif self.remote_processor == 'RGB':
            min_version = RGB_LEGACY_MIN_FW if self.remote_model.startswith(LEGACY_ID) else RGB_MIN_FW
            # latest_version = RGB_LATEST_FW
            self.max_messages_in_flight = self.platform.config['rgb_buffer']
            self.platform.debug_log("Setting RGB buffer size: %s",
                                    self.max_messages_in_flight)
        elif self.remote_processor == 'SEG':
            min_version = SEG_MIN_FW
            # latest_version = SEG_LATEST_FW
            self.max_messages_in_flight = 0  # SEG doesn't have ACK messages
        else:
            raise AttributeError(f"Unrecognized FAST processor type: {self.remote_processor}")

<<<<<<< HEAD
        if StrictVersion(min_version) > StrictVersion(self.remote_firmware):
=======
        if version.parse(self.remote_firmware) < min_version:
>>>>>>> 8de25593
            raise AssertionError(f'Firmware version mismatch. MPF requires the {self.remote_processor} processor '
                                 f'to be firmware {min_version}, but yours is {self.remote_firmware}')

        # Register the connection so when we query the boards we know what responses to expect
        self.platform.register_processor_connection(self.remote_processor, self)

        if self.remote_processor == 'NET':
            await self.query_fast_io_boards()

        self.write_task = self.machine.clock.loop.create_task(self._socket_writer())
        self.write_task.add_done_callback(Util.raise_exceptions)

    async def reset_net_cpu(self):
        """Reset the NET CPU."""
        self.platform.debug_log('Resetting NET CPU.')
        self.writer.write('BR:\r'.encode())
        msg = ''
        while msg != 'BR:P\r' and not msg.endswith('!B:02\r'):
            msg = (await self.readuntil(b'\r')).decode()
            self.platform.debug_log("Got: %s", msg)

    async def configure_hardware(self):
        """Verify Retro board type."""
        # For Retro boards, send the CPU configuration
        hardware_key = fast_defines.HARDWARE_KEY[self.platform.machine_type]
        self.platform.debug_log("Writing FAST hardware key %s from machine type %s",
                                hardware_key, self.platform.machine_type)
        self.writer.write(f'CH:{hardware_key},FF\r'.encode())

        msg = ''
        while msg != 'CH:P\r':
            msg = (await self.readuntil(b'\r')).decode()
            self.platform.debug_log("Got: %s", msg)

    async def query_fast_io_boards(self):
        """Query the NET processor to see if any FAST IO boards are connected.

        If so, queries the IO boards to log them and make sure they're the  proper firmware version.
        """
        # reset CPU early
        try:
            # Wait a moment for any previous message cache to clear
            await asyncio.sleep(.2)
            await asyncio.wait_for(self.reset_net_cpu(), 10)
        except asyncio.TimeoutError:
            self.platform.warning_log("Reset of NET CPU failed. This might be a firmware bug in your version.")
        else:
            self.platform.debug_log("Reset successful")

        if not self.is_legacy:
            await asyncio.sleep(.2)
            try:
                await asyncio.wait_for(self.configure_hardware(), 15)
            except asyncio.TimeoutError:
                self.platform.warning_log("Configuring FAST hardware timed out.")
            else:
                self.platform.debug_log("FAST hardware configuration accepted.")

        await asyncio.sleep(.5)

        self.platform.debug_log('Reading all switches.')
        self.writer.write('SA:\r'.encode())
        msg = ''
        while not msg.startswith('SA:'):
            msg = (await self.readuntil(b'\r')).decode()
            if not msg.startswith('SA:'):
                self.platform.log.warning("Got unexpected message from FAST when awaiting SA: %s", msg)

        self.platform.process_received_message(msg, "NET")
        self.platform.debug_log('Querying FAST IO boards (legacy %s, retro %s)...', self.is_legacy, self.is_retro)

        firmware_ok = True

        if self.is_retro:
            # TODO: [Retro] Move the config defines to the Retro's firmware and retrieve via serial query
            # In the meantime, hard-code values large enough to account for the biggest machines
            node_id, drivers, switches = ['00', '40', '80']  # in HEX, aka DEC values 0, 64, 128
            self.platform.register_io_board(FastIoBoard(
                int(node_id, 16),
                self.remote_model,
                self.remote_firmware,
                int(switches, 16),
                int(drivers, 16))
            )

            self.platform.debug_log('Fast Retro Board %s: Model: %s, Firmware: %s, Switches: %s, Drivers: %s',
                                    node_id, self.remote_model, self.remote_firmware,
                                    int(switches, 16), int(drivers, 16))

            return

        for board_id in range(128):
            self.writer.write('NN:{:02X}\r'.format(board_id).encode())
            msg = ''
            while not msg.startswith('NN:'):
                msg = (await self.readuntil(b'\r')).decode()
                if not msg.startswith('NN:'):
                    self.platform.debug_log("Got unexpected message from FAST while querying IO Boards: %s", msg)

            if msg == 'NN:F\r':
                break

            node_id, model, fw, dr, sw, _, _, _, _, _, _ = msg.split(',')
            node_id = node_id[3:]

            model = model.strip('\x00')

            # Iterate as many boards as possible
            if not model or model == '!Node Not Found!':
                break

            self.platform.register_io_board(FastIoBoard(int(node_id, 16), model, fw, int(sw, 16), int(dr, 16)))

            self.platform.debug_log('Fast IO Board %s: Model: %s, Firmware: %s, Switches: %s, Drivers: %s',
                                    node_id, model, fw, int(sw, 16), int(dr, 16))

            min_fw = IO_LEGACY_MIN_FW if self.is_legacy else IO_MIN_FW
<<<<<<< HEAD
            if StrictVersion(min_fw) > str(fw):
=======
            if min_fw > version.parse(fw):
>>>>>>> 8de25593
                self.platform.log.critical("Firmware version mismatch. MPF requires the IO boards "
                                           "to be firmware %s, but your Board %s (%s) is firmware %s",
                                           min_fw, node_id, model, fw)
                firmware_ok = False

        if not firmware_ok:
            raise AssertionError("Exiting due to IO board firmware mismatch")

    def send(self, msg):
        """Send a message to the remote processor over the serial connection.

        Args:
        ----
            msg: String of the message you want to send. THe <CR> character will
                be added automatically.

        """
        self.send_queue.put_nowait(msg)

    def _send(self, msg):
        debug = self.platform.config['debug']
        if self.dmd:
            self.writer.write(b'BM:' + msg)
            # Don't log W(atchdog), they are noisy
            if debug and msg[0] != "W":
                self.platform.log.debug("Send: %s", "".join(" 0x%02x" % b for b in msg))

        elif not self.max_messages_in_flight:  # For processors that don't use this
            self.writer.write(msg.encode() + b'\r')
            self.platform.log.debug("Sending without message flight tracking: %s", msg)
        else:
            self.messages_in_flight += 1
            if self.messages_in_flight > self.max_messages_in_flight:
                self.send_ready.clear()

                self.log.debug("Enabling Flow Control for %s connection. "
                               "Messages in flight: %s, Max setting: %s",
                               self.remote_processor,
                               self.messages_in_flight,
                               self.max_messages_in_flight)

            self.writer.write(msg.encode() + b'\r')
            # Don't log W(atchdog) or L(ight) messages, they are noisy
            if debug and msg[0] != "W" and msg[0] != "L":
                self.platform.log.debug("Send: %s", msg)

    async def _socket_writer(self):
        while True:
            msg = await self.send_queue.get()
            try:
                await asyncio.wait_for(self.send_ready.wait(), 1.0)
            except asyncio.TimeoutError:
                self.log.warning("Port %s was blocked for more than 1s. Reseting send queue! If this happens "
                                 "frequently report a bug!", self.port)
                self.messages_in_flight = 0
                self.send_ready.set()

            self._send(msg)

    def __repr__(self):
        """Return str representation."""
        return "{} ({})".format(self.port, self.remote_processor)

    def _parse_msg(self, msg):
        self.received_msg += msg

        while True:
            pos = self.received_msg.find(b'\r')

            # no more complete messages
            if pos == -1:
                break

            msg = self.received_msg[:pos]
            self.received_msg = self.received_msg[pos + 1:]

            if msg[:2] not in self.ignored_messages_in_flight:

                self.messages_in_flight -= 1
                if self.messages_in_flight <= self.max_messages_in_flight or not self.read_task:
                    self.send_ready.set()
                if self.messages_in_flight < 0:
                    self.log.warning("Port %s received more messages than "
                                     "were sent! Resetting!",
                                     self.remote_processor)
                    self.messages_in_flight = 0

            if not msg:
                continue

            if msg.decode() not in self.ignored_messages:
                self.platform.process_received_message(msg.decode(), self.remote_processor)<|MERGE_RESOLUTION|>--- conflicted
+++ resolved
@@ -1,10 +1,6 @@
 """Fast serial communicator."""
 import asyncio
-<<<<<<< HEAD
-from distutils.version import StrictVersion
-=======
 from packaging import version
->>>>>>> 8de25593
 from mpf.platforms.fast import fast_defines
 
 from mpf.core.utility_functions import Util
@@ -16,16 +12,6 @@
 
 # The following minimum firmware versions are to prevent breaking changes
 # in MPF from running on boards that have not been updated.
-<<<<<<< HEAD
-DMD_MIN_FW = '0.88'         # Minimum FW for a DMD
-NET_MIN_FW = '2.0'         # Minimum FW for a V2 controller
-NET_LEGACY_MIN_FW = '0.88'  # Minimum FW for a V1 controller
-RGB_MIN_FW = '2.0'         # Minimum FW for an RGB LED controller
-RGB_LEGACY_MIN_FW = '0.87'
-IO_MIN_FW = '1.09'          # Minimum FW for an IO board linked to a V2 controller
-IO_LEGACY_MIN_FW = '0.87'   # Minimum FW for an IO board linked to a V1 controller
-SEG_MIN_FW = '0.10'         # Minimum FW for a Segment Display
-=======
 DMD_MIN_FW = version.parse('0.88')         # Minimum FW for a DMD
 NET_MIN_FW = version.parse('2.0')          # Minimum FW for a V2 controller
 NET_LEGACY_MIN_FW = version.parse('0.88')  # Minimum FW for a V1 controller
@@ -34,7 +20,6 @@
 IO_MIN_FW = version.parse('1.09')          # Minimum FW for an IO board linked to a V2 controller
 IO_LEGACY_MIN_FW = version.parse('0.87')   # Minimum FW for an IO board linked to a V1 controller
 SEG_MIN_FW = version.parse('0.10')         # Minimum FW for a Segment Display
->>>>>>> 8de25593
 
 LEGACY_ID = 'FP-CPU-0'      # Start of an id for V1 controller
 RETRO_ID = 'FP-SBI'         # Start of an id for a Retro controller
@@ -158,11 +143,7 @@
 
         if self.remote_model.startswith(RETRO_ID):
             self.is_retro = True
-<<<<<<< HEAD
-        elif StrictVersion(self.remote_firmware) < StrictVersion(V2_FW):
-=======
         elif self.remote_firmware < V2_FW:
->>>>>>> 8de25593
             self.is_legacy = True
 
         self.platform.log.info("Connected! Processor: %s, "
@@ -214,11 +195,7 @@
         else:
             raise AttributeError(f"Unrecognized FAST processor type: {self.remote_processor}")
 
-<<<<<<< HEAD
-        if StrictVersion(min_version) > StrictVersion(self.remote_firmware):
-=======
         if version.parse(self.remote_firmware) < min_version:
->>>>>>> 8de25593
             raise AssertionError(f'Firmware version mismatch. MPF requires the {self.remote_processor} processor '
                                  f'to be firmware {min_version}, but yours is {self.remote_firmware}')
 
@@ -336,11 +313,7 @@
                                     node_id, model, fw, int(sw, 16), int(dr, 16))
 
             min_fw = IO_LEGACY_MIN_FW if self.is_legacy else IO_MIN_FW
-<<<<<<< HEAD
-            if StrictVersion(min_fw) > str(fw):
-=======
             if min_fw > version.parse(fw):
->>>>>>> 8de25593
                 self.platform.log.critical("Firmware version mismatch. MPF requires the IO boards "
                                            "to be firmware %s, but your Board %s (%s) is firmware %s",
                                            min_fw, node_id, model, fw)
