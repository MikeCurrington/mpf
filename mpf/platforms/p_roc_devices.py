--- conflicted
+++ resolved
@@ -125,13 +125,9 @@
 
     """A P-ROC matrix light device."""
 
-<<<<<<< HEAD
+    __slots__ = ["log", "proc", "platform"]
+
     def __init__(self, number, machine, platform):
-=======
-    __slots__ = ["log", "proc"]
-
-    def __init__(self, number, proc_driver, machine):
->>>>>>> 8910e1be
         """Initialise matrix light device."""
         super().__init__(number, machine.clock.loop,
                          int(1 / machine.config['mpf']['default_light_hw_update_hz'] * 1000))
