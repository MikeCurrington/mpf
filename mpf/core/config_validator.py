--- conflicted
+++ resolved
@@ -724,7 +724,6 @@
     debounce_open: single|ms|None
     debounce_close: single|ms|None
 system11:
-<<<<<<< HEAD
     ac_relay_delay_ms: single|ms|75ms
     ac_relay_driver: single|machine(coils)|
 text_styles:
@@ -750,10 +749,6 @@
     crop_top: single|int|0            # todo
     crop_bottom: single|int|0         # todo
     antialias: single|bool|False      # todo
-=======
-    ac_relay_delay_ms: single|int|75
-    ac_relay_driver_number: single|str|
->>>>>>> 25213be3
 tilt:
     tilt_slam_tilt_events: list|str|None
     tilt_warning_events: list|str|None
