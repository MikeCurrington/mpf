--- conflicted
+++ resolved
@@ -91,14 +91,9 @@
         if self._info_to_console or self._debug_to_console:
             code = 22
         elif self._info_to_file or self._debug_to_file:
-<<<<<<< HEAD
             code = 21
-=======
-            code = 11
         else:
             return
-
->>>>>>> 9148c8eb
 
         if context:
             self.log.log(code, msg + " context: " + context, *args, **kwargs)
