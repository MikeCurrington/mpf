"""Contains the ShowController base class."""

import logging

from mpf.assets.show import Show


class ShowController(object):
    """Manages all the shows in a pinball machine.

    'hardware shows' are coordinated light, flasher, coil, and event effects.
    The ShowController handles priorities, restores, running and stopping
    Shows, etc. There should be only one per machine.

    Args:
        machine: Parent machine object.
    """

    def __init__(self, machine):
        self.log = logging.getLogger("ShowController")
        self.machine = machine

        self.running_shows = list()
<<<<<<< HEAD
        self.registered_tick_handlers = set()
        self.current_tick_time = 0
        self._next_show_id = 0

        self.external_show_connected = False
        self.external_show_command_queue = Queue()
        """A thread-safe queue that receives BCP external show commands in
        the BCP worker
        thread. The light controller reads and processes these commands in
        the main
        thread via a tick handler.
        """
        self.running_external_show_keys = dict()
        """Dict of active external light shows that were created via BCP
        commands. This is
        useful for stopping shows later. Keys are based on the 'name'
        parameter specified
        when an external show was started, values are references to the
        external show object.
        """

        # TODO: this queue is not needed since its processed in the same thread. Part of #154
        # Setup the callback schedule (every frame)
        # self.machine.clock.schedule_interval(self._tick, 0)
=======
>>>>>>> 081e4325

        # Registers Show with the asset manager
        Show.initialize(self.machine)

        self.machine.events.add_handler('init_phase_3', self._initialize)

        self.machine.mode_controller.register_load_method(
            self._process_config_shows_section, 'shows')

    def _initialize(self):
        if 'shows' in self.machine.config:
            self._process_config_shows_section(self.machine.config['shows'])

    def get_next_show_id(self):
        """Return the next show id."""
        self._next_show_id += 1
        return self._next_show_id

    def _process_config_shows_section(self, config, **kwargs):
        # processes the shows: section of a mode or machine config
        del kwargs

        for show, settings in config.items():
            self.register_show(show, settings)

    def get_running_shows(self, name):
        """Returns a list of running shows by show name or instance name.

        Args:
            name: String name of the running shows you want to get. This can
                be a show name (which will return all running instances of that
                show) or a key (which will also return all running
                show instances that have that instance name).

        Returns:
            A list of RunningShow() objects.

        """

        return [x for x in self.running_shows if x.name == name]

    def register_show(self, name, settings):
        if name in self.machine.shows:
            raise ValueError("Show named '{}' was just registered, but "
                             "there's already a show with that name. Shows are"
                             " shared machine-wide".format(name))
        else:
            self.machine.shows[name] = Show(self.machine,
                                            name=name,
                                            data=settings,
                                            file=None)

    def notify_show_starting(self, show):
        self.running_shows.append(show)
        self.running_shows.sort(key=lambda x: x.priority)

    def notify_show_stopping(self, show):
        self.running_shows.remove(show)<|MERGE_RESOLUTION|>--- conflicted
+++ resolved
@@ -21,33 +21,6 @@
         self.machine = machine
 
         self.running_shows = list()
-<<<<<<< HEAD
-        self.registered_tick_handlers = set()
-        self.current_tick_time = 0
-        self._next_show_id = 0
-
-        self.external_show_connected = False
-        self.external_show_command_queue = Queue()
-        """A thread-safe queue that receives BCP external show commands in
-        the BCP worker
-        thread. The light controller reads and processes these commands in
-        the main
-        thread via a tick handler.
-        """
-        self.running_external_show_keys = dict()
-        """Dict of active external light shows that were created via BCP
-        commands. This is
-        useful for stopping shows later. Keys are based on the 'name'
-        parameter specified
-        when an external show was started, values are references to the
-        external show object.
-        """
-
-        # TODO: this queue is not needed since its processed in the same thread. Part of #154
-        # Setup the callback schedule (every frame)
-        # self.machine.clock.schedule_interval(self._tick, 0)
-=======
->>>>>>> 081e4325
 
         # Registers Show with the asset manager
         Show.initialize(self.machine)
