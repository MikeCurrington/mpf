--- conflicted
+++ resolved
@@ -3,18 +3,14 @@
 import os
 from collections import namedtuple
 
-<<<<<<< HEAD
 from typing import Callable
 from typing import Dict
 from typing import List
 from typing import Tuple
+from typing import Optional
 
 from mpf.core.events import QueuedEvent
 from mpf.core.machine import MachineController
-=======
-from typing import Optional
-
->>>>>>> 1a245bdc
 from mpf.core.mode import Mode
 from mpf.core.config_processor import ConfigProcessor
 from mpf.core.utility_functions import Util
