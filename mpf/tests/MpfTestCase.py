--- conflicted
+++ resolved
@@ -12,11 +12,7 @@
 import asyncio
 import ruamel.yaml as yaml
 
-<<<<<<< HEAD
-=======
-from mpf.core.bcp.bcp_client import BaseBcpClient
 from mpf.tests.TestDataManager import TestDataManager
->>>>>>> 65730e8f
 from mpf.tests.loop import TimeTravelLoop, TestClock
 
 import mpf.core
