#config_version=4

modes:
  - mode1
  - mode2
  - mode3

leds:
    led_01:
        number: 0
<<<<<<< HEAD
        color_correction_profile: default
        tags: tag1, row0
    led_02:
        number: 1
        color_correction_profile: default
        tags: tag1, row0
=======
        tags: tag1
    led_02:
        number: 1
        tags: tag1
>>>>>>> 6707bc21
    led_03:
        number: 2
    led_04:
        number: 3

matrix_lights:
    light_01:
        number: 0
        label: Test 0
        tags: tag1
        debug: True
    light_02:
        number: 1
        label: Test 1
        tags: tag1
        debug: True
    light_03:
        number: 2
        label: Test 1
        fade_ms: 1s
        debug: True

gis:
    gi_01:
        number: 0

coils:
    coil_01:
        number: 1
        pulse_ms: 30

flashers:
    flasher_01:
        number: 1
        label: Test flasher
        flash_ms: 40

assets:
    file_shows:
        test_show1:
            preload: yes
        test_show2:
            preload: yes
        test_show3:
            preload: yes

shows:
  leds_name_token:
    - time: 0
      leds:
        (leds): red
  leds_color_token:
    - time: 0
      leds:
        led_01: (color1)
    - time: +1
      leds:
        led_02: (color2)
    - time: +1
  leds_extended:
    - time: 0
      leds:
        (leds):
          color: red
          fade: 1s
  lights_basic:
    - time: 0
      lights:
        (lights): ff
  multiple_tokens:
    - time: 0
      leds:
        (leds): blue
      lights:
        (lights): ff
  show_assoc_tokens:
    - time: 0
      leds:
        (line1Num): (line1Color)
  show_with_time_and_duration:
    - time: +1s
    - time: 5s
    - time: +1s
      duration: 1s
    - leds:
        led_02: red
    - time: 10s
      duration: 3s
  leds_color_token_and_fade:
    - time: 0
      leds:
        led_01: (color1)
    - time: +1
      leds:
        led_02: (color2)-f900ms
    - time: +1

show_player:
  play_test_show1: test_show1
  play_with_priority:
    test_show1:
      priority: 15
  play_with_hold:
    test_show1:
      hold: True
  play_with_speed:
    test_show1:
      speed: 2
  play_with_start_step:
    test_show1:
      start_step: 2
  play_with_neg_start_step:
    test_show1:
      start_step: -2
  play_with_loops:
    test_show1:
      loops: 2
  play_with_sync_ms_1000:
    test_show1:
      sync_ms: 1000
  play_with_sync_ms_500:
    test_show1:
      sync_ms: 500
  play_with_reset:
    test_show1:
      reset: False
  play_with_manual_advance:
    test_show1:
      manual_advance: True
  play_with_keys:
    test_show1:
      key: key1
    test_show2:
      key: key1
    test_show3:
      key: key2
  stop_key1:
    key1:
      action: stop
  stop_key2:
    key2:
      action: stop
  stop_test_show1:
    test_show1:
      action: stop
  pause_test_show1:
    test_show1:
      action: pause
  resume_test_show1:
    test_show1:
      action: resume
  invalid_show_stop_name:
    fake_show:
      action: stop
  adjust_running_show_by_key:
    key1:
      action: update
      speed: 2
  stop_by_multiple_keys:
    key1:
      action: stop
    key2:
      action: stop
  stop_by_show_name:
    leds_extended:
      action: stop
  play_show_assoc_tokens:
    show_assoc_tokens:
      speed: 1
      show_tokens:
         line1Num: tag1
         line1Color: red
  stop_show_assoc_tokens:
    show_assoc_tokens:
      action: stop
  test_mode_started:
    8linesweep:
      loops: 0
      speed: 1
      show_tokens:
         line1num: row0
         line1color: red
         line2num: row1
         line2color: orange
         line3num: row2
         line3color: yellow
         line4num: row3
         line4color: green
         line5num: row4
         line5color: blue
         line6num: row5
         line6color: indigo
         line7num: row6
         line7color: violet
         line8num: row7
         line8color: midnightblue

  test_mode_stopped:
    8linesweep:
      action: stop<|MERGE_RESOLUTION|>--- conflicted
+++ resolved
@@ -8,19 +8,10 @@
 leds:
     led_01:
         number: 0
-<<<<<<< HEAD
-        color_correction_profile: default
-        tags: tag1, row0
+        tags: tag1
     led_02:
         number: 1
-        color_correction_profile: default
-        tags: tag1, row0
-=======
-        tags: tag1
-    led_02:
-        number: 1
-        tags: tag1
->>>>>>> 6707bc21
+        tags: tag1
     led_03:
         number: 2
     led_04:
