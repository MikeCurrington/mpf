--- conflicted
+++ resolved
@@ -33,11 +33,8 @@
         player1_1k.pulse = MagicMock(return_value=10)
         player1_100.pulse = MagicMock(return_value=10)
         player1_10.pulse = MagicMock(return_value=10)
-<<<<<<< HEAD
         chime1.pulse = MagicMock(return_value=10)
-=======
-
->>>>>>> f92ea149
+
         self.start_game()
         self.assertGameIsRunning()
         self.assertPlayerNumber(1)
@@ -209,10 +206,6 @@
         self.advance_time_and_run()
         self.hit_and_release_switch("s_start")
         self.advance_time_and_run()
-<<<<<<< HEAD
-=======
-        self.machine_run()
->>>>>>> f92ea149
         self.assertEqual(3, self.machine.game.num_players)
 
         self._synchronise_to_reel()
@@ -235,12 +228,7 @@
 
         # drain ball
         self.machine.game.balls_in_play = 0
-<<<<<<< HEAD
-        self.advance_time_and_run(.1)
-=======
-        self.advance_time_and_run()
-        self.machine_run()
->>>>>>> f92ea149
+        self.advance_time_and_run(.1)
         self.assertEqual(2, self.machine.game.player.number)
 
         self.machine.game.player.score += 20
@@ -327,7 +315,17 @@
         return 'tests/machine_files/score_reels/'
 
     def testScoringVirtual(self):
-        self.start_game()
+        self.machine.playfield.add_ball = MagicMock()
+        self.machine.ball_controller.num_balls_known = 3
+        self.assertGameIsNotRunning()
+        self.hit_and_release_switch("s_start")
+
+        # wait for reset of score reels
+        self.advance_time_and_run(4)
+        self.assertGameIsRunning()
+        self.assertPlayerNumber(1)
+
+        self.advance_time_and_run()
         self.assertSwitchState("score_1p_10_0", 1)
         self.assertSwitchState("score_1p_100_0", 1)
         self.assertSwitchState("score_1p_10_9", 0)
